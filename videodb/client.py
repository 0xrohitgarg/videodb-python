import logging

from typing import (
    Optional,
    Union,
    List,
)
from videodb.__about__ import __version__
from videodb._constants import (
    ApiPath,
)

from videodb.collection import Collection
from videodb._utils._http_client import HttpClient
from videodb.video import Video
from videodb.audio import Audio
from videodb.image import Image

from videodb._upload import (
    upload,
)

logger = logging.getLogger(__name__)


class Connection(HttpClient):
    """Connection class to interact with the VideoDB"""

    def __init__(self, api_key: str, base_url: str) -> None:
        """Initializes a new instance of the Connection class with specified API credentials.

        :param api_key: API key for authentication
        :param str base_url: (optional) Base URL of the VideoDB API
        :raise ValueError: If the API key is not provided
        :return: :class:`Connection <Connection>` object, to interact with the VideoDB
        :rtype: :class:`videodb.client.Connection`
        """
        self.api_key = api_key
        self.base_url = base_url
        self.collection_id = "default"
        super().__init__(api_key=api_key, base_url=base_url, version=__version__)

    def get_collection(self, collection_id: Optional[str] = "default") -> Collection:
        """Get a collection object by its ID.

        :param collection_id: ID of the collection
        :return: :class:`Collection <Collection>` object
        :rtype: :class:`videodb.collection.Collection`
        """
        collection_data = self.get(path=f"{ApiPath.collection}/{collection_id}")
        self.collection_id = collection_data.get("id", "default")
        return Collection(
            self,
            self.collection_id,
            collection_data.get("name"),
            collection_data.get("description"),
            collection_data.get("is_public", False),
        )

    def get_collections(self) -> List[Collection]:
        """Get a list of all collections.

        :return: List of :class:`Collection <Collection>` objects
        :rtype: list[:class:`videodb.collection.Collection`]
        """
        collections_data = self.get(path=ApiPath.collection)
        return [
            Collection(
                self,
                collection.get("id"),
                collection.get("name"),
                collection.get("description"),
                collection.get("is_public", False),
            )
            for collection in collections_data.get("collections")
        ]

<<<<<<< HEAD
    def create_collection(self, name: str, description: str) -> Collection:
        """Create a new collection.

        :param name: Name of the collection
        :param description: Description of the collection
        :return: :class:`Collection <Collection>` object
        :rtype: :class:`videodb.collection.Collection`
        """
=======
    def create_collection(
        self, name: str, description: str, is_public: bool = False
    ) -> Collection:
>>>>>>> fbc857b8
        collection_data = self.post(
            path=ApiPath.collection,
            data={
                "name": name,
                "description": description,
                "is_public": is_public,
            },
        )
        self.collection_id = collection_data.get("id", "default")
        return Collection(
            self,
            collection_data.get("id"),
            collection_data.get("name"),
            collection_data.get("description"),
            collection_data.get("is_public", False),
        )

    def update_collection(self, id: str, name: str, description: str) -> Collection:
        """Update an existing collection.

        :param str id: ID of the collection
        :param name: Name of the collection
        :param description: Description of the collection
        :return: :class:`Collection <Collection>` object
        :rtype: :class:`videodb.collection.Collection`
        """
        collection_data = self.patch(
            path=f"{ApiPath.collection}/{id}",
            data={
                "name": name,
                "description": description,
            },
        )
        self.collection_id = collection_data.get("id", "default")
        return Collection(
            self,
            collection_data.get("id"),
            collection_data.get("name"),
            collection_data.get("description"),
            collection_data.get("is_public", False),
        )

    def check_usage(self) -> dict:
        """Check the usage.

        :return: Usage data
        :rtype: dict
        """
        return self.get(path=f"{ApiPath.billing}/{ApiPath.usage}")

    def get_invoices(self) -> List[dict]:
        """Get a list of all invoices.

        :return: List of invoices
        :rtype: list of dict
        """
        return self.get(path=f"{ApiPath.billing}/{ApiPath.invoices}")

    def download(self, stream_link: str, name: str) -> dict:
        return self.post(
            path=f"{ApiPath.download}",
            data={
                "stream_link": stream_link,
                "name": name,
            },
        )

    def upload(
        self,
        file_path: str = None,
        url: str = None,
        media_type: Optional[str] = None,
        name: Optional[str] = None,
        description: Optional[str] = None,
        callback_url: Optional[str] = None,
    ) -> Union[Video, Audio, Image, None]:
        """Upload a file.

        :param file_path: Path to the file to upload
        :param url: URL of the file to upload
        :param MediaType media_type:(optional):class:`MediaType <MediaType>` object
        :param name:(optional) Name of the file
        :param description:(optional) Description of the file
        :param callback_url:(optional) URL to receive the callback
        :return: :class:`Video <Video>`, or :class:`Audio <Audio>`, or :class:`Image <Image>` object
        :rtype: Union[ :class:`videodb.video.Video`, :class:`videodb.audio.Audio`, :class:`videodb.image.Image`]
        """
        upload_data = upload(
            self,
            file_path,
            url,
            media_type,
            name,
            description,
            callback_url,
        )
        media_id = upload_data.get("id", "")
        if media_id.startswith("m-"):
            return Video(self, **upload_data)
        elif media_id.startswith("a-"):
            return Audio(self, **upload_data)
        elif media_id.startswith("img-"):
            return Image(self, **upload_data)<|MERGE_RESOLUTION|>--- conflicted
+++ resolved
@@ -75,20 +75,17 @@
             for collection in collections_data.get("collections")
         ]
 
-<<<<<<< HEAD
-    def create_collection(self, name: str, description: str) -> Collection:
+    def create_collection(
+        self, name: str, description: str, is_public: bool = False
+    ) -> Collection:
         """Create a new collection.
 
         :param name: Name of the collection
         :param description: Description of the collection
+        :param is_public: Make collection public
         :return: :class:`Collection <Collection>` object
         :rtype: :class:`videodb.collection.Collection`
         """
-=======
-    def create_collection(
-        self, name: str, description: str, is_public: bool = False
-    ) -> Collection:
->>>>>>> fbc857b8
         collection_data = self.post(
             path=ApiPath.collection,
             data={
