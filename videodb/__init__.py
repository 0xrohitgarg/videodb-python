--- conflicted
+++ resolved
@@ -5,17 +5,14 @@
 
 from typing import Optional
 from videodb._utils._video import play_stream
-<<<<<<< HEAD
 from videodb._constants import (
     VIDEO_DB_API,
     MediaType,
+    SearchType,
     SubtitleAlignment,
     SubtitleBorderStyle,
     SubtitleStyle,
 )
-=======
-from videodb._constants import VIDEO_DB_API, MediaType, SearchType
->>>>>>> 7588bc49
 from videodb.client import Connection
 from videodb.exceptions import (
     VideodbError,
@@ -36,13 +33,10 @@
     "SearchError",
     "play_stream",
     "MediaType",
-<<<<<<< HEAD
+    "SearchType",
     "SubtitleAlignment",
     "SubtitleBorderStyle",
     "SubtitleStyle",
-=======
-    "SearchType",
->>>>>>> 7588bc49
 ]
 
 
